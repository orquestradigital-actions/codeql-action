--- conflicted
+++ resolved
@@ -14,25 +14,13 @@
 
 setupTests(test);
 
-<<<<<<< HEAD
-function setInput(name: string, value: string | undefined) {
-  // Transformation copied from
-  // https://github.com/actions/toolkit/blob/05e39f551d33e1688f61b209ab5cdd335198f1b8/packages/core/src/core.ts#L69
-  const envVar = `INPUT_${name.replace(/ /g, '_').toUpperCase()}`;
-  if (value !== undefined) {
-    process.env[envVar] = value;
-  } else {
-    delete process.env[envVar];
-  }
+// Returns the filepath of the newly-created file
+function createConfigFile(inputFileContents: string, tmpDir: string): string {
+  const configFilePath = path.join(tmpDir, 'input');
+  fs.writeFileSync(configFilePath, inputFileContents, 'utf8');
+  return configFilePath;
 }
 
-function setConfigFile(inputFileContents: string, tmpDir: string) {
-  fs.writeFileSync(path.join(tmpDir, 'input'), inputFileContents, 'utf8');
-  setInput('config-file', 'input');
-}
-
-=======
->>>>>>> 556aed46
 type GetContentsResponse = { content?: string; } | {}[];
 
 function mockGetContents(content: GetContentsResponse): sinon.SinonStub<any, any> {
@@ -245,7 +233,6 @@
         - b
       paths:
         - c/d`;
-    setConfigFile(inputFileContents, tmpDir);
 
     fs.mkdirSync(path.join(tmpDir, 'foo'));
 
@@ -267,14 +254,8 @@
       codeQLCmd: codeQL.getPath(),
     };
 
-<<<<<<< HEAD
-    setInput('languages', 'javascript');
-
-    const actualConfig = await configUtils.initConfig(tmpDir, tmpDir, codeQL);
-=======
     const languages = 'javascript';
-    const configFile = 'input';
-    fs.writeFileSync(path.join(tmpDir, configFile), inputFileContents, 'utf8');
+    const configFile = createConfigFile(inputFileContents, tmpDir);
 
     const actualConfig = await configUtils.initConfig(
       languages,
@@ -288,14 +269,13 @@
       'token',
       'https://github.example.com',
       getRunnerLogger(true));
->>>>>>> 556aed46
 
     // Should exactly equal the object we constructed earlier
     t.deepEqual(actualConfig, expectedConfig);
   });
 });
 
-test("default queries are used", async t => {
+test("Default queries are used", async t => {
   return await util.withTmpDir(async tmpDir => {
     // Check that the default behaviour is to add the default queries.
     // In this case if a config file is specified but does not include
@@ -325,18 +305,11 @@
     const inputFileContents = `
       paths:
         - foo`;
-    setConfigFile(inputFileContents, tmpDir);
 
     fs.mkdirSync(path.join(tmpDir, 'foo'));
 
-<<<<<<< HEAD
-    setInput('languages', 'javascript');
-
-    await configUtils.initConfig(tmpDir, tmpDir, codeQL);
-=======
     const languages = 'javascript';
-    const configFile = 'input';
-    fs.writeFileSync(path.join(tmpDir, configFile), inputFileContents, 'utf8');
+    const configFile = createConfigFile(inputFileContents, tmpDir);
 
     await configUtils.initConfig(
       languages,
@@ -350,7 +323,6 @@
       'token',
       'https://github.example.com',
       getRunnerLogger(true));
->>>>>>> 556aed46
 
     // Check resolve queries was called correctly
     t.deepEqual(resolveQueriesArgs.length, 1);
@@ -382,13 +354,8 @@
       name: my config
       queries:
         - uses: ./foo`;
-<<<<<<< HEAD
-    setConfigFile(inputFileContents, tmpDir);
-=======
-
-    const configFile = path.join(tmpDir, 'input');
-    fs.writeFileSync(configFile, inputFileContents, 'utf8');
->>>>>>> 556aed46
+
+    const configFile = createConfigFile(inputFileContents, tmpDir);
 
     fs.mkdirSync(path.join(tmpDir, 'foo'));
 
@@ -435,13 +402,8 @@
       name: my config
       queries:
         - uses: ./foo`;
-<<<<<<< HEAD
-    setConfigFile(inputFileContents, tmpDir);
-=======
-
-    const configFile = path.join(tmpDir, 'input');
-    fs.writeFileSync(configFile, inputFileContents, 'utf8');
->>>>>>> 556aed46
+
+    const configFile = createConfigFile(inputFileContents, tmpDir);
 
     // This config item should take precedence over the config file but shouldn't affect the default queries.
     const queries = './override';
@@ -494,9 +456,9 @@
     const inputFileContents = `
       name: my config
       disable-default-queries: true`;
-    setConfigFile(inputFileContents, tmpDir);
-
-    setInput('queries', './workflow-query');
+    const configFile = createConfigFile(inputFileContents, tmpDir);
+
+    const queries = './workflow-query';
     fs.mkdirSync(path.join(tmpDir, 'workflow-query'));
 
     const resolveQueriesArgs: {queries: string[], extraSearchPath: string | undefined}[] = [];
@@ -507,9 +469,20 @@
       },
     });
 
-    setInput('languages', 'javascript');
-
-    const config = await configUtils.initConfig(tmpDir, tmpDir, codeQL);
+    const languages = 'javascript';
+
+    const config = await configUtils.initConfig(
+      languages,
+      queries,
+      configFile,
+      { owner: 'github', repo: 'example '},
+      tmpDir,
+      tmpDir,
+      codeQL,
+      tmpDir,
+      'token',
+      'https://github.example.com',
+      getRunnerLogger(true));
 
     // Check resolveQueries was called correctly
     // It'll be called once for `./workflow-query`,
@@ -580,10 +553,10 @@
       name: my config
       queries:
         - uses: ./foo`;
-    setConfigFile(inputFileContents, tmpDir);
+    const configFile = createConfigFile(inputFileContents, tmpDir);
 
     // These queries shouldn't override anything, because the value is prefixed with "+"
-    setInput('queries', '+./additional1,./additional2');
+    const queries = '+./additional1,./additional2';
 
     fs.mkdirSync(path.join(tmpDir, 'foo'));
     fs.mkdirSync(path.join(tmpDir, 'additional1'));
@@ -597,9 +570,20 @@
       },
     });
 
-    setInput('languages', 'javascript');
-
-    const config = await configUtils.initConfig(tmpDir, tmpDir, codeQL);
+    const languages = 'javascript';
+
+    const config = await configUtils.initConfig(
+      languages,
+      queries,
+      configFile,
+      { owner: 'github', repo: 'example '},
+      tmpDir,
+      tmpDir,
+      codeQL,
+      tmpDir,
+      'token',
+      'https://github.example.com',
+      getRunnerLogger(true));
 
     // Check resolveQueries was called correctly
     // It'll be called once for the default queries,
